--- conflicted
+++ resolved
@@ -512,17 +512,11 @@
     os.system('chmod +x %s' % os.path.join(os.path.join(APP_TMP_FOLDER, "scripts")))
     os.system('chmod +x %s' % os.path.join(os.path.join(APP_TMP_FOLDER, "scripts", "change_url")))
 
-<<<<<<< HEAD
-    # XXX journal
     if hook_exec(os.path.join(APP_TMP_FOLDER, 'scripts/change_url'),
                  args=args_list, env=env_dict, user="root") != 0:
-        logger.error("Failed to change '%s' url." % app)
-=======
-    if hook_exec(os.path.join(APP_TMP_FOLDER, 'scripts/change_url'), args=args_list, env=env_dict, user="root") != 0:
         msg = "Failed to change '%s' url." % app
         logger.error(msg)
         operation_logger.error(msg)
->>>>>>> 477cf18a
 
         # restore values modified by app_checkurl
         # see begining of the function
@@ -645,16 +639,11 @@
 
         # Execute App upgrade script
         os.system('chown -hR admin: %s' % INSTALL_TMP)
-<<<<<<< HEAD
         if hook_exec(extracted_app_folder + '/scripts/upgrade',
                      args=args_list, env=env_dict, user="root") != 0:
-            logger.error(m18n.n('app_upgrade_failed', app=app_instance_name))
-=======
-        if hook_exec(extracted_app_folder + '/scripts/upgrade', args=args_list, env=env_dict, user="root") != 0:
             msg = m18n.n('app_upgrade_failed', app=app_instance_name)
             logger.error(msg)
             operation_logger.error(msg)
->>>>>>> 477cf18a
         else:
             now = int(time.time())
             # TODO: Move install_time away from app_setting
