--- conflicted
+++ resolved
@@ -4,7 +4,8 @@
 
     Copyright (C) 2013 YunoHost
 
-    This program is free software; you can redistribute it and/or modify
+    This progra
+    m is free software; you can redistribute it and/or modify
     it under the terms of the GNU Affero General Public License as published
     by the Free Software Foundation, either version 3 of the License, or
     (at your option) any later version.
@@ -206,20 +207,18 @@
     result += "; Mail"
     for record in dns_conf["mail"]:
         result += "\n{name} {ttl} IN {type} {value}".format(**record)
-
-<<<<<<< HEAD
+    result += "\n\n
+
+    result += "; Extra"
+    for record in dns_conf["extra"]:
+        result += "\n{name} {ttl} IN {type} {value}".format(**record)
+
     for name, record_list in dns_conf.items():
         if name not in ("basic", "xmpp", "mail"):
             result += "\n\n"
             result += "; " + name + "\n"
             for record in record_list:
                 result += "\n{name} {ttl} IN {type} {value}".format(**record)
-=======
-    result += "\n\n"
-    result += "; Extra"
-    for record in dns_conf["extra"]:
-        result += "\n{name} {ttl} IN {type} {value}".format(**record)
->>>>>>> 174cbcb8
 
     is_cli = True if msettings.get('interface') == 'cli' else False
     if is_cli:
@@ -346,13 +345,11 @@
             {"type": "TXT", "name": "mail._domainkey", "value": "\"v=DKIM1; k=rsa; p=some-super-long-key\"", "ttl": 3600},
             {"type": "TXT", "name": "_dmarc", "value": "\"v=DMARC1; p=none\"", "ttl": 3600}
         ],
-<<<<<<< HEAD
+        "extra": [
+            {"type": "CAA", "name": "@", "value": "128 issue \"letsencrypt.org\"", "ttl": 3600},
+        ],
         "example_of_a_custom_rule": [
             {"type": "SRV", "name": "_matrix", "value": "domain.tld.", "ttl": 3600}
-=======
-        "extra": [
-            {"type": "CAA", "name": "@", "value": "128 issue \"letsencrypt.org\"", "ttl": 3600},
->>>>>>> 174cbcb8
         ],
     }
     """
@@ -407,17 +404,13 @@
             ["_dmarc", ttl, "TXT", '"v=DMARC1; p=none"'],
         ]
 
-<<<<<<< HEAD
-    # Official record
-    res = {
-=======
     # Extra
     extra = [
         ["@", ttl, "CAA", '128 issue "letsencrypt.org"']
     ]
 
-    return {
->>>>>>> 174cbcb8
+    # Official record
+    res = {
         "basic": [{"name": name, "ttl": ttl, "type": type_, "value": value} for name, ttl, type_, value in basic],
         "xmpp": [{"name": name, "ttl": ttl, "type": type_, "value": value} for name, ttl, type_, value in xmpp],
         "mail": [{"name": name, "ttl": ttl, "type": type_, "value": value} for name, ttl, type_, value in mail],
