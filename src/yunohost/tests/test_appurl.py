import pytest

from yunohost.utils.error import YunohostError
from yunohost.app import app_install, app_remove
from yunohost.domain import _get_maindomain, domain_url_available, _normalize_domain_path

<<<<<<< HEAD
# Instantiate LDAP Authenticator
AUTH_IDENTIFIER = ('ldap', 'as-root')
AUTH_PARAMETERS = {'uri': 'ldapi://%2Fvar%2Frun%2Fslapd%2Fldapi',
                   'base_dn': 'dc=yunohost,dc=org',
                   'user_rdn': 'gidNumber=0+uidNumber=0,cn=peercred,cn=external,cn=auth'}
auth = init_authenticator(AUTH_IDENTIFIER, AUTH_PARAMETERS)

=======
>>>>>>> d0c982a4

# Get main domain
maindomain = _get_maindomain()


def setup_function(function):

    try:
        app_remove("register_url_app")
    except:
        pass


def teardown_function(function):

    try:
        app_remove("register_url_app")
    except:
        pass


def test_normalize_domain_path():

    assert _normalize_domain_path("https://yolo.swag/", "macnuggets") == ("yolo.swag", "/macnuggets")
    assert _normalize_domain_path("http://yolo.swag", "/macnuggets/") == ("yolo.swag", "/macnuggets")
    assert _normalize_domain_path("yolo.swag/", "macnuggets/") == ("yolo.swag", "/macnuggets")


def test_urlavailable():

    # Except the maindomain/macnuggets to be available
    assert domain_url_available(maindomain, "/macnuggets")

    # We don't know the domain yolo.swag
    with pytest.raises(YunohostError):
        assert domain_url_available("yolo.swag", "/macnuggets")


def test_registerurl():

    app_install("./tests/apps/register_url_app_ynh",
                args="domain=%s&path=%s" % (maindomain, "/urlregisterapp"), force=True)

    assert not domain_url_available(maindomain, "/urlregisterapp")

    # Try installing at same location
    with pytest.raises(YunohostError):
        app_install("./tests/apps/register_url_app_ynh",
                    args="domain=%s&path=%s" % (maindomain, "/urlregisterapp"), force=True)


def test_registerurl_baddomain():

    with pytest.raises(YunohostError):
        app_install("./tests/apps/register_url_app_ynh",
                    args="domain=%s&path=%s" % ("yolo.swag", "/urlregisterapp"), force=True)<|MERGE_RESOLUTION|>--- conflicted
+++ resolved
@@ -3,17 +3,6 @@
 from yunohost.utils.error import YunohostError
 from yunohost.app import app_install, app_remove
 from yunohost.domain import _get_maindomain, domain_url_available, _normalize_domain_path
-
-<<<<<<< HEAD
-# Instantiate LDAP Authenticator
-AUTH_IDENTIFIER = ('ldap', 'as-root')
-AUTH_PARAMETERS = {'uri': 'ldapi://%2Fvar%2Frun%2Fslapd%2Fldapi',
-                   'base_dn': 'dc=yunohost,dc=org',
-                   'user_rdn': 'gidNumber=0+uidNumber=0,cn=peercred,cn=external,cn=auth'}
-auth = init_authenticator(AUTH_IDENTIFIER, AUTH_PARAMETERS)
-
-=======
->>>>>>> d0c982a4
 
 # Get main domain
 maindomain = _get_maindomain()
