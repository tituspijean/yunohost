--- conflicted
+++ resolved
@@ -16,17 +16,6 @@
 # Get main domain
 maindomain = ""
 
-<<<<<<< HEAD
-# Instantiate LDAP Authenticator
-AUTH_IDENTIFIER = ('ldap', 'as-root')
-AUTH_PARAMETERS = {'uri': 'ldapi://%2Fvar%2Frun%2Fslapd%2Fldapi',
-                   'base_dn': 'dc=yunohost,dc=org',
-                   'user_rdn': 'gidNumber=0+uidNumber=0,cn=peercred,cn=external,cn=auth'}
-auth = None
-
-
-=======
->>>>>>> d0c982a4
 def setup_function(function):
 
     global maindomain
@@ -542,7 +531,7 @@
     # Uninstall the app
     app_remove(app)
     assert not app_is_installed(app)
-    assert app not in user_permission_list(auth)['permissions']
+    assert app not in user_permission_list()['permissions']
 
     # Restore the app
     backup_restore(system=None, name=archives[0],
@@ -551,7 +540,7 @@
     assert app_is_installed(app)
 
     # Check permission
-    per_list = user_permission_list(auth)['permissions']
+    per_list = user_permission_list()['permissions']
     assert app in per_list
     assert "main" in per_list[app]
 
