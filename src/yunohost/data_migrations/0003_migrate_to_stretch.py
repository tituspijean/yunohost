import glob
import os
from shutil import copy2

from moulinette import m18n, msettings
from moulinette.core import MoulinetteError
from moulinette.utils.log import getActionLogger
from moulinette.utils.process import check_output, call_async_output
from moulinette.utils.filesystem import read_file

from yunohost.tools import Migration
from yunohost.app import unstable_apps
from yunohost.service import (_run_service_command,
                              manually_modified_files,
                              manually_modified_files_compared_to_debian_default)
from yunohost.utils.filesystem import free_space_in_directory
from yunohost.utils.packages import get_installed_version
<<<<<<< HEAD
from yunohost.utils.network import get_network_interfaces
=======
from yunohost.firewall import firewall_allow, firewall_disallow
>>>>>>> 9df14c65

logger = getActionLogger('yunohost.migration')

YUNOHOST_PACKAGES = ["yunohost", "yunohost-admin", "moulinette", "ssowat"]


class MyMigration(Migration):
    "Upgrade the system to Debian Stretch and Yunohost 3.0"

    mode = "manual"

    def backward(self):

        raise MoulinetteError(m18n.n("migration_0003_backward_impossible"))

    def migrate(self):

        self.logfile = "/tmp/{}.log".format(self.name)

        self.check_assertions()

        logger.warning(m18n.n("migration_0003_start", logfile=self.logfile))

        # Preparing the upgrade
        self.restore_original_nginx_conf_if_needed()

        logger.warning(m18n.n("migration_0003_patching_sources_list"))
        self.patch_apt_sources_list()
        self.backup_files_to_keep()
        self.apt_update()
        apps_packages = self.get_apps_equivs_packages()
        self.unhold(["metronome"])
        self.hold(YUNOHOST_PACKAGES + apps_packages + ["fail2ban"])

        # Main dist-upgrade
        logger.warning(m18n.n("migration_0003_main_upgrade"))
        _run_service_command("stop", "mysql")
        self.apt_dist_upgrade(conf_flags=["old", "miss", "def"])
        _run_service_command("start", "mysql")
        if self.debian_major_version() == 8:
            raise MoulinetteError(m18n.n("migration_0003_still_on_jessie_after_main_upgrade", log=self.logfile))

        # Specific upgrade for fail2ban...
        logger.warning(m18n.n("migration_0003_fail2ban_upgrade"))
        self.unhold(["fail2ban"])
        # Don't move this if folder already exists. If it does, we probably are
        # running this script a 2nd, 3rd, ... time but /etc/fail2ban will
        # be re-created only for the first dist-upgrade of fail2ban
        if not os.path.exists("/etc/fail2ban.old"):
            os.system("mv /etc/fail2ban /etc/fail2ban.old")
        self.apt_dist_upgrade(conf_flags=["new", "miss", "def"])
        _run_service_command("restart", "fail2ban")

        self.disable_predicable_interface_names()

        # Clean the mess
        os.system("apt autoremove --assume-yes")
        os.system("apt clean --assume-yes")

        # We moved to port 587 for SMTP
        # https://busylog.net/smtp-tls-ssl-25-465-587/
        firewall_allow("Both", 587)
        firewall_disallow("Both", 465)

        # Upgrade yunohost packages
        logger.warning(m18n.n("migration_0003_yunohost_upgrade"))
        self.restore_files_to_keep()
        self.unhold(YUNOHOST_PACKAGES + apps_packages)
        self.upgrade_yunohost_packages()

    def debian_major_version(self):
        # The python module "platform" and lsb_release are not reliable because
        # on some setup, they still return Release=8 even after upgrading to
        # stretch ... (Apparently this is related to OVH overriding some stuff
        # with /etc/lsb-release for instance -_-)
        # Instead, we rely on /etc/os-release which should be the raw info from
        # the distribution...
        return int(check_output("grep VERSION_ID /etc/os-release | tr '\"' ' ' | cut -d ' ' -f2"))

    def yunohost_major_version(self):
        return int(get_installed_version("yunohost").split('.')[0])

    def check_assertions(self):

        # Be on jessie (8.x) and yunohost 2.x
        # NB : we do both check to cover situations where the upgrade crashed
        # in the middle and debian version could be >= 9.x but yunohost package
        # would still be in 2.x...
        if not self.debian_major_version() == 8 \
           and not self.yunohost_major_version() == 2:
            raise MoulinetteError(m18n.n("migration_0003_not_jessie"))

        # Have > 1 Go free space on /var/ ?
        if free_space_in_directory("/var/") / (1024**3) < 1.0:
            raise MoulinetteError(m18n.n("migration_0003_not_enough_free_space"))

        # Check system is up to date
        # (but we don't if 'stretch' is already in the sources.list ...
        # which means maybe a previous upgrade crashed and we're re-running it)
        if " stretch " not in read_file("/etc/apt/sources.list"):
            self.apt_update()
            apt_list_upgradable = check_output("apt list --upgradable -a")
            if "upgradable" in apt_list_upgradable:
                raise MoulinetteError(m18n.n("migration_0003_system_not_fully_up_to_date"))

    @property
    def disclaimer(self):

        # Avoid having a super long disclaimer + uncessary check if we ain't
        # on jessie / yunohost 2.x anymore
        # NB : we do both check to cover situations where the upgrade crashed
        # in the middle and debian version could be >= 9.x but yunohost package
        # would still be in 2.x...
        if not self.debian_major_version() == 8 \
           and not self.yunohost_major_version() == 2:
            return None

        # Get list of problematic apps ? I.e. not official or community+working
        problematic_apps = unstable_apps()
        problematic_apps = "".join(["\n    - " + app for app in problematic_apps])

        # Manually modified files ? (c.f. yunohost service regen-conf)
        modified_files = manually_modified_files()
        # We also have a specific check for nginx.conf which some people
        # modified and needs to be upgraded...
        if "/etc/nginx/nginx.conf" in manually_modified_files_compared_to_debian_default():
            modified_files.append("/etc/nginx/nginx.conf")
        modified_files = "".join(["\n    - " + f for f in modified_files])

        message = m18n.n("migration_0003_general_warning")

        if problematic_apps:
            message += "\n\n" + m18n.n("migration_0003_problematic_apps_warning", problematic_apps=problematic_apps)

        if modified_files:
            message += "\n\n" + m18n.n("migration_0003_modified_files", manually_modified_files=modified_files)

        return message

    def patch_apt_sources_list(self):

        sources_list = glob.glob("/etc/apt/sources.list.d/*.list")
        sources_list.append("/etc/apt/sources.list")

        # This :
        # - replace single 'jessie' occurence by 'stretch'
        # - comments lines containing "backports"
        # - replace 'jessie/updates' by 'strech/updates' (or same with a -)
        # - switch yunohost's repo to forge
        for f in sources_list:
            command = "sed -i -e 's@ jessie @ stretch @g' " \
                             "-e '/backports/ s@^#*@#@' " \
                             "-e 's@ jessie/updates @ stretch/updates @g' " \
                             "-e 's@ jessie-updates @ stretch-updates @g' " \
                             "-e 's@repo.yunohost@forge.yunohost@g' " \
                             "{}".format(f)
            os.system(command)

    def get_apps_equivs_packages(self):

        command = "dpkg --get-selections" \
                  " | grep -v deinstall" \
                  " | awk '{print $1}'" \
                  " | { grep 'ynh-deps$' || true; }"

        output = check_output(command).strip()

        return output.split('\n') if output else []

    def hold(self, packages):
        for package in packages:
            os.system("apt-mark hold {}".format(package))

    def unhold(self, packages):
        for package in packages:
            os.system("apt-mark unhold {}".format(package))

    def apt_update(self):

        command = "apt-get update"
        logger.debug("Running apt command :\n{}".format(command))
        command += " 2>&1 | tee -a {}".format(self.logfile)

        os.system(command)

    def upgrade_yunohost_packages(self):

        #
        # Here we use a dirty hack to run a command after the current
        # "yunohost tools migrations migrate", because the upgrade of
        # yunohost will also trigger another "yunohost tools migrations migrate"
        # (also the upgrade of the package, if executed from the webadmin, is
        # likely to kill/restart the api which is in turn likely to kill this
        # command before it ends...)
        #

        MOULINETTE_LOCK = "/var/run/moulinette_yunohost.lock"

        upgrade_command = ""
        upgrade_command += " DEBIAN_FRONTEND=noninteractive"
        upgrade_command += " APT_LISTCHANGES_FRONTEND=none"
        upgrade_command += " apt-get install"
        upgrade_command += " --assume-yes "
        upgrade_command += " ".join(YUNOHOST_PACKAGES)
        # We also install php-zip to fix an issue with nextcloud and kanboard
        # that need it when on stretch.
        upgrade_command += " php-zip"
        upgrade_command += " 2>&1 | tee -a {}".format(self.logfile)

        wait_until_end_of_yunohost_command = "(while [ -f {} ]; do sleep 2; done)".format(MOULINETTE_LOCK)

        command = "({} && {}; echo 'Migration complete!') &".format(wait_until_end_of_yunohost_command,
                                                                    upgrade_command)

        logger.debug("Running command :\n{}".format(command))

        os.system(command)

    def apt_dist_upgrade(self, conf_flags):

        # Make apt-get happy
        os.system("echo 'libc6 libraries/restart-without-asking boolean true' | debconf-set-selections")
        # Don't send an email to root about the postgresql migration. It should be handled automatically after.
        os.system("echo 'postgresql-common postgresql-common/obsolete-major seen true' | debconf-set-selections")

        command = ""
        command += " DEBIAN_FRONTEND=noninteractive"
        command += " APT_LISTCHANGES_FRONTEND=none"
        command += " apt-get"
        command += " --fix-broken --show-upgraded --assume-yes"
        for conf_flag in conf_flags:
            command += ' -o Dpkg::Options::="--force-conf{}"'.format(conf_flag)
        command += " dist-upgrade"

        logger.debug("Running apt command :\n{}".format(command))

        command += " 2>&1 | tee -a {}".format(self.logfile)

        is_api = msettings.get('interface') == 'api'
        if is_api:
            callbacks = (
                lambda l: logger.info(l.rstrip()),
                lambda l: logger.warning(l.rstrip()),
            )
            call_async_output(command, callbacks, shell=True)
        else:
            # We do this when running from the cli to have the output of the
            # command showing in the terminal, since 'info' channel is only
            # enabled if the user explicitly add --verbose ...
            os.system(command)

    # Those are files that should be kept and restored before the final switch
    # to yunohost 3.x... They end up being modified by the various dist-upgrades
    # (or need to be taken out momentarily), which then blocks the regen-conf
    # as they are flagged as "manually modified"...
    files_to_keep = [
        "/etc/mysql/my.cnf",
        "/etc/nslcd.conf",
        "/etc/postfix/master.cf",
        "/etc/fail2ban/filter.d/yunohost.conf"
    ]

    def backup_files_to_keep(self):

        logger.debug("Backuping specific files to keep ...")

        # Create tmp directory if it does not exists
        tmp_dir = os.path.join("/tmp/", self.name)
        if not os.path.exists(tmp_dir):
            os.mkdir(tmp_dir, 0700)

        for f in self.files_to_keep:
            dest_file = f.strip('/').replace("/", "_")

            # If the file is already there, we might be re-running the migration
            # because it previously crashed. Hence we keep the existing file.
            if os.path.exists(os.path.join(tmp_dir, dest_file)):
                continue

            copy2(f, os.path.join(tmp_dir, dest_file))

    def restore_files_to_keep(self):

        logger.debug("Restoring specific files to keep ...")

        tmp_dir = os.path.join("/tmp/", self.name)

        for f in self.files_to_keep:
            dest_file = f.strip('/').replace("/", "_")
            copy2(os.path.join(tmp_dir, dest_file), f)

    # On some setups, /etc/nginx/nginx.conf got edited. But this file needs
    # to be upgraded because of the way the new module system works for nginx.
    # (in particular, having the line that include the modules at the top)
    #
    # So here, if it got edited, we force the restore of the original conf
    # *before* starting the actual upgrade...
    #
    # An alternative strategy that was attempted was to hold the nginx-common
    # package and have a specific upgrade for it like for fail2ban, but that
    # leads to apt complaining about not being able to upgrade for shitty
    # reasons >.>
    def restore_original_nginx_conf_if_needed(self):
        if "/etc/nginx/nginx.conf" not in manually_modified_files_compared_to_debian_default():
            return

        if not os.path.exists("/etc/nginx/nginx.conf"):
            return

        # If stretch is in the sources.list, we already started migrating on
        # stretch so we don't re-do this
        if " stretch " in read_file("/etc/apt/sources.list"):
            return

        backup_dest = "/home/yunohost.conf/backup/nginx.conf.bkp_before_stretch"

        logger.warning(m18n.n("migration_0003_restoring_origin_nginx_conf",
                              backup_dest=backup_dest))

        os.system("mv /etc/nginx/nginx.conf %s" % backup_dest)

        command = ""
        command += " DEBIAN_FRONTEND=noninteractive"
        command += " APT_LISTCHANGES_FRONTEND=none"
        command += " apt-get"
        command += " --fix-broken --show-upgraded --assume-yes"
        command += ' -o Dpkg::Options::="--force-confmiss"'
        command += " install --reinstall"
        command += " nginx-common"

        logger.debug("Running apt command :\n{}".format(command))

        command += " 2>&1 | tee -a {}".format(self.logfile)

        is_api = msettings.get('interface') == 'api'
        if is_api:
            callbacks = (
                lambda l: logger.info(l.rstrip()),
                lambda l: logger.warning(l.rstrip()),
            )
            call_async_output(command, callbacks, shell=True)
        else:
            # We do this when running from the cli to have the output of the
            # command showing in the terminal, since 'info' channel is only
            # enabled if the user explicitly add --verbose ...
            os.system(command)

    def disable_predicable_interface_names(self):

        # Try to see if currently used interface names are predictable ones or not...
        # If we ain't using "eth0" or "wlan0", assume we are using predictable interface
        # names and therefore they shouldnt be disabled
        network_interfaces = get_network_interfaces().keys()
        if "eth0" not in network_interfaces and "wlan0" not in network_interfaces:
            return

        interfaces_config = read_file("/etc/network/interfaces")
        if "eth0" not in interfaces_config and "wlan0" not in interfaces_config:
            return

        # Disable predictive interface names
        # c.f. https://unix.stackexchange.com/a/338730
        os.system("ln -s /dev/null /etc/systemd/network/99-default.link")<|MERGE_RESOLUTION|>--- conflicted
+++ resolved
@@ -15,11 +15,8 @@
                               manually_modified_files_compared_to_debian_default)
 from yunohost.utils.filesystem import free_space_in_directory
 from yunohost.utils.packages import get_installed_version
-<<<<<<< HEAD
 from yunohost.utils.network import get_network_interfaces
-=======
 from yunohost.firewall import firewall_allow, firewall_disallow
->>>>>>> 9df14c65
 
 logger = getActionLogger('yunohost.migration')
 
