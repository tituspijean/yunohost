--- conflicted
+++ resolved
@@ -9,41 +9,5 @@
     "Migrate from official.json to apps.json (outdated, replaced by migration 12)"
 
     def run(self):
-
-<<<<<<< HEAD
         logger.info("This migration is oudated and doesn't do anything anymore. The migration 12 will handle this instead.")
-        pass
-
-    def backward(self):
-
-        pass
-=======
-        # Backup current app list json
-        os.system("cp %s %s" % (APPSLISTS_JSON, APPSLISTS_BACKUP))
-
-        # Remove all the deprecated lists
-        lists_to_remove = [
-            "app.yunohost.org/list.json",       # Old list on old installs, alias to official.json
-            "app.yunohost.org/official.json",
-            "app.yunohost.org/community.json",
-            "labriqueinter.net/apps/labriqueinternet.json",
-            "labriqueinter.net/internetcube.json"
-        ]
-        try:
-            appslists = _read_appslist_list()
-            for appslist, infos in appslists.items():
-                if infos["url"].split("//")[-1] in lists_to_remove:
-                    app_removelist(name=appslist)
-
-            # Replace by apps.json list
-            app_fetchlist(name="yunohost",
-                          url="https://app.yunohost.org/apps.json")
-        except Exception:
-            if os.path.exists(APPSLISTS_BACKUP):
-                os.system("cp %s %s" % (APPSLISTS_BACKUP, APPSLISTS_JSON))
-            raise
-        else:
-            if os.path.exists(APPSLISTS_BACKUP):
-                os.remove(APPSLISTS_BACKUP)
-
->>>>>>> 67a11b5b
+        pass