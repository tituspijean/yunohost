#!/usr/bin/env python
# Copyright Daniel Roesler, under MIT license, see LICENSE at github.com/diafygi/acme-tiny
import argparse, subprocess, json, os, sys, base64, binascii, time, hashlib, re, copy, textwrap, logging
try:
    from urllib.request import urlopen, Request # Python 3
except ImportError:
    from urllib2 import urlopen, Request # Python 2

DEFAULT_CA = "https://acme-v02.api.letsencrypt.org" # DEPRECATED! USE DEFAULT_DIRECTORY_URL INSTEAD
DEFAULT_DIRECTORY_URL = "https://acme-v02.api.letsencrypt.org/directory"

LOGGER = logging.getLogger(__name__)
LOGGER.addHandler(logging.StreamHandler())
LOGGER.setLevel(logging.INFO)

<<<<<<< HEAD
def get_crt(account_key, csr, acme_dir, log=LOGGER, CA=DEFAULT_CA):
    # helper function base64 encode for jose spec
=======
def get_crt(account_key, csr, acme_dir, log=LOGGER, CA=DEFAULT_CA, disable_check=False, directory_url=DEFAULT_DIRECTORY_URL, contact=None):
    directory, acct_headers, alg, jwk = None, None, None, None # global variables

    # helper functions - base64 encode for jose spec
>>>>>>> 506aaf74
    def _b64(b):
        return base64.urlsafe_b64encode(b).decode('utf8').replace("=", "")

    # helper function - run external commands
    def _cmd(cmd_list, stdin=None, cmd_input=None, err_msg="Command Line Error"):
        proc = subprocess.Popen(cmd_list, stdin=stdin, stdout=subprocess.PIPE, stderr=subprocess.PIPE)
        out, err = proc.communicate(cmd_input)
        if proc.returncode != 0:
            raise IOError("{0}\n{1}".format(err_msg, err))
        return out

    # helper function - make request and automatically parse json response
    def _do_request(url, data=None, err_msg="Error", depth=0):
        try:
            resp = urlopen(Request(url, data=data, headers={"Content-Type": "application/jose+json", "User-Agent": "acme-tiny"}))
            resp_data, code, headers = resp.read().decode("utf8"), resp.getcode(), resp.headers
        except IOError as e:
            resp_data = e.read().decode("utf8") if hasattr(e, "read") else str(e)
            code, headers = getattr(e, "code", None), {}
        try:
            resp_data = json.loads(resp_data) # try to parse json results
        except ValueError:
            pass # ignore json parsing errors
        if depth < 100 and code == 400 and resp_data['type'] == "urn:ietf:params:acme:error:badNonce":
            raise IndexError(resp_data) # allow 100 retrys for bad nonces
        if code not in [200, 201, 204]:
            raise ValueError("{0}:\nUrl: {1}\nData: {2}\nResponse Code: {3}\nResponse: {4}".format(err_msg, url, data, code, resp_data))
        return resp_data, code, headers

    # helper function - make signed requests
    def _send_signed_request(url, payload, err_msg, depth=0):
        payload64 = _b64(json.dumps(payload).encode('utf8'))
        new_nonce = _do_request(directory['newNonce'])[2]['Replay-Nonce']
        protected = {"url": url, "alg": alg, "nonce": new_nonce}
        protected.update({"jwk": jwk} if acct_headers is None else {"kid": acct_headers['Location']})
        protected64 = _b64(json.dumps(protected).encode('utf8'))
        protected_input = "{0}.{1}".format(protected64, payload64).encode('utf8')
        out = _cmd(["openssl", "dgst", "-sha256", "-sign", account_key], stdin=subprocess.PIPE, cmd_input=protected_input, err_msg="OpenSSL Error")
        data = json.dumps({"protected": protected64, "payload": payload64, "signature": _b64(out)})
        try:
            return _do_request(url, data=data.encode('utf8'), err_msg=err_msg, depth=depth)
        except IndexError: # retry bad nonces (they raise IndexError)
            return _send_signed_request(url, payload, err_msg, depth=(depth + 1))

    # helper function - poll until complete
    def _poll_until_not(url, pending_statuses, err_msg):
        while True:
            result, _, _ = _do_request(url, err_msg=err_msg)
            if result['status'] in pending_statuses:
                time.sleep(2)
                continue
            return result

    # parse account key to get public key
    log.info("Parsing account key...")
    out = _cmd(["openssl", "rsa", "-in", account_key, "-noout", "-text"], err_msg="OpenSSL Error")
    pub_pattern = r"modulus:\n\s+00:([a-f0-9\:\s]+?)\npublicExponent: ([0-9]+)"
    pub_hex, pub_exp = re.search(pub_pattern, out.decode('utf8'), re.MULTILINE|re.DOTALL).groups()
    pub_exp = "{0:x}".format(int(pub_exp))
    pub_exp = "0{0}".format(pub_exp) if len(pub_exp) % 2 else pub_exp
    alg = "RS256"
    jwk = {
        "e": _b64(binascii.unhexlify(pub_exp.encode("utf-8"))),
        "kty": "RSA",
        "n": _b64(binascii.unhexlify(re.sub(r"(\s|:)", "", pub_hex).encode("utf-8"))),
    }
    accountkey_json = json.dumps(jwk, sort_keys=True, separators=(',', ':'))
    thumbprint = _b64(hashlib.sha256(accountkey_json.encode('utf8')).digest())

    # find domains
    log.info("Parsing CSR...")
    out = _cmd(["openssl", "req", "-in", csr, "-noout", "-text"], err_msg="Error loading {0}".format(csr))
    domains = set([])
    common_name = re.search(r"Subject:.*? CN\s?=\s?([^\s,;/]+)", out.decode('utf8'))
    if common_name is not None:
        domains.add(common_name.group(1))
    subject_alt_names = re.search(r"X509v3 Subject Alternative Name: \n +([^\n]+)\n", out.decode('utf8'), re.MULTILINE|re.DOTALL)
    if subject_alt_names is not None:
        for san in subject_alt_names.group(1).split(", "):
            if san.startswith("DNS:"):
                domains.add(san[4:])
    log.info("Found domains: {0}".format(", ".join(domains)))

    # get the ACME directory of urls
    log.info("Getting directory...")
    directory_url = CA + "/directory" if CA != DEFAULT_CA else directory_url # backwards compatibility with deprecated CA kwarg
    directory, _, _ = _do_request(directory_url, err_msg="Error getting directory")
    log.info("Directory found!")

    # create account, update contact details (if any), and set the global key identifier
    log.info("Registering account...")
    reg_payload = {"termsOfServiceAgreed": True}
    account, code, acct_headers = _send_signed_request(directory['newAccount'], reg_payload, "Error registering")
    log.info("Registered!" if code == 201 else "Already registered!")
    if contact is not None:
        account, _, _ = _send_signed_request(acct_headers['Location'], {"contact": contact}, "Error updating contact details")
        log.info("Updated contact details:\n{0}".format("\n".join(account['contact'])))

    # create a new order
    log.info("Creating new order...")
    order_payload = {"identifiers": [{"type": "dns", "value": d} for d in domains]}
    order, _, order_headers = _send_signed_request(directory['newOrder'], order_payload, "Error creating new order")
    log.info("Order created!")

    # get the authorizations that need to be completed
    for auth_url in order['authorizations']:
        authorization, _, _ = _do_request(auth_url, err_msg="Error getting challenges")
        domain = authorization['identifier']['value']
        log.info("Verifying {0}...".format(domain))

        # find the http-01 challenge and write the challenge file
        challenge = [c for c in authorization['challenges'] if c['type'] == "http-01"][0]
        token = re.sub(r"[^A-Za-z0-9_\-]", "_", challenge['token'])
        keyauthorization = "{0}.{1}".format(token, thumbprint)
        wellknown_path = os.path.join(acme_dir, token)
        with open(wellknown_path, "w") as wellknown_file:
            wellknown_file.write(keyauthorization)

<<<<<<< HEAD
        # notify challenge are met
        code, result = _send_signed_request(challenge['uri'], {
            "resource": "challenge",
            "keyAuthorization": keyauthorization,
        })
        if code != 202:
            raise ValueError("Error triggering challenge: {0} {1}".format(code, result))

        # wait for challenge to be verified
        while True:
            try:
                resp = urlopen(challenge['uri'])
                challenge_status = json.loads(resp.read().decode('utf8'))
            except IOError as e:
                raise ValueError("Error checking challenge: {0} {1}".format(
                    e.code, json.loads(e.read().decode('utf8'))))
            if challenge_status['status'] == "pending":
                time.sleep(2)
            elif challenge_status['status'] == "valid":
                log.info("{0} verified!".format(domain))
                os.remove(wellknown_path)
                break
            else:
                raise ValueError("{0} challenge did not pass: {1}".format(
                    domain, challenge_status))

    # get the new certificate
=======
        # check that the file is in place
        try:
            wellknown_url = "http://{0}/.well-known/acme-challenge/{1}".format(domain, token)
            assert(disable_check or _do_request(wellknown_url)[0] == keyauthorization)
        except (AssertionError, ValueError) as e:
            os.remove(wellknown_path)
            raise ValueError("Wrote file to {0}, but couldn't download {1}: {2}".format(wellknown_path, wellknown_url, e))

        # say the challenge is done
        _send_signed_request(challenge['url'], {}, "Error submitting challenges: {0}".format(domain))
        authorization = _poll_until_not(auth_url, ["pending"], "Error checking challenge status for {0}".format(domain))
        if authorization['status'] != "valid":
            raise ValueError("Challenge did not pass for {0}: {1}".format(domain, authorization))
        log.info("{0} verified!".format(domain))

    # finalize the order with the csr
>>>>>>> 506aaf74
    log.info("Signing certificate...")
    csr_der = _cmd(["openssl", "req", "-in", csr, "-outform", "DER"], err_msg="DER Export Error")
    _send_signed_request(order['finalize'], {"csr": _b64(csr_der)}, "Error finalizing order")

    # poll the order to monitor when it's done
    order = _poll_until_not(order_headers['Location'], ["pending", "processing"], "Error checking order status")
    if order['status'] != "valid":
        raise ValueError("Order failed: {0}".format(order))

    # download the certificate
    certificate_pem, _, _ = _do_request(order['certificate'], err_msg="Certificate download failed")
    log.info("Certificate signed!")
    return certificate_pem

def main(argv=None):
    parser = argparse.ArgumentParser(
        formatter_class=argparse.RawDescriptionHelpFormatter,
        description=textwrap.dedent("""\
            This script automates the process of getting a signed TLS certificate from Let's Encrypt using
            the ACME protocol. It will need to be run on your server and have access to your private
            account key, so PLEASE READ THROUGH IT! It's only ~200 lines, so it won't take long.

            Example Usage:
            python acme_tiny.py --account-key ./account.key --csr ./domain.csr --acme-dir /usr/share/nginx/html/.well-known/acme-challenge/ > signed_chain.crt

            Example Crontab Renewal (once per month):
            0 0 1 * * python /path/to/acme_tiny.py --account-key /path/to/account.key --csr /path/to/domain.csr --acme-dir /usr/share/nginx/html/.well-known/acme-challenge/ > /path/to/signed_chain.crt 2>> /var/log/acme_tiny.log
            """)
    )
    parser.add_argument("--account-key", required=True, help="path to your Let's Encrypt account private key")
    parser.add_argument("--csr", required=True, help="path to your certificate signing request")
    parser.add_argument("--acme-dir", required=True, help="path to the .well-known/acme-challenge/ directory")
    parser.add_argument("--quiet", action="store_const", const=logging.ERROR, help="suppress output except for errors")
    parser.add_argument("--disable-check", default=False, action="store_true", help="disable checking if the challenge file is hosted correctly before telling the CA")
    parser.add_argument("--directory-url", default=DEFAULT_DIRECTORY_URL, help="certificate authority directory url, default is Let's Encrypt")
    parser.add_argument("--ca", default=DEFAULT_CA, help="DEPRECATED! USE --directory-url INSTEAD!")
    parser.add_argument("--contact", metavar="CONTACT", default=None, nargs="*", help="Contact details (e.g. mailto:aaa@bbb.com) for your account-key")

    args = parser.parse_args(argv)
    LOGGER.setLevel(args.quiet or LOGGER.level)
    signed_crt = get_crt(args.account_key, args.csr, args.acme_dir, log=LOGGER, CA=args.ca, disable_check=args.disable_check, directory_url=args.directory_url, contact=args.contact)
    sys.stdout.write(signed_crt)

if __name__ == "__main__": # pragma: no cover
    main(sys.argv[1:])<|MERGE_RESOLUTION|>--- conflicted
+++ resolved
@@ -13,15 +13,11 @@
 LOGGER.addHandler(logging.StreamHandler())
 LOGGER.setLevel(logging.INFO)
 
-<<<<<<< HEAD
-def get_crt(account_key, csr, acme_dir, log=LOGGER, CA=DEFAULT_CA):
-    # helper function base64 encode for jose spec
-=======
+
 def get_crt(account_key, csr, acme_dir, log=LOGGER, CA=DEFAULT_CA, disable_check=False, directory_url=DEFAULT_DIRECTORY_URL, contact=None):
     directory, acct_headers, alg, jwk = None, None, None, None # global variables
 
     # helper functions - base64 encode for jose spec
->>>>>>> 506aaf74
     def _b64(b):
         return base64.urlsafe_b64encode(b).decode('utf8').replace("=", "")
 
@@ -140,35 +136,6 @@
         with open(wellknown_path, "w") as wellknown_file:
             wellknown_file.write(keyauthorization)
 
-<<<<<<< HEAD
-        # notify challenge are met
-        code, result = _send_signed_request(challenge['uri'], {
-            "resource": "challenge",
-            "keyAuthorization": keyauthorization,
-        })
-        if code != 202:
-            raise ValueError("Error triggering challenge: {0} {1}".format(code, result))
-
-        # wait for challenge to be verified
-        while True:
-            try:
-                resp = urlopen(challenge['uri'])
-                challenge_status = json.loads(resp.read().decode('utf8'))
-            except IOError as e:
-                raise ValueError("Error checking challenge: {0} {1}".format(
-                    e.code, json.loads(e.read().decode('utf8'))))
-            if challenge_status['status'] == "pending":
-                time.sleep(2)
-            elif challenge_status['status'] == "valid":
-                log.info("{0} verified!".format(domain))
-                os.remove(wellknown_path)
-                break
-            else:
-                raise ValueError("{0} challenge did not pass: {1}".format(
-                    domain, challenge_status))
-
-    # get the new certificate
-=======
         # check that the file is in place
         try:
             wellknown_url = "http://{0}/.well-known/acme-challenge/{1}".format(domain, token)
@@ -185,7 +152,6 @@
         log.info("{0} verified!".format(domain))
 
     # finalize the order with the csr
->>>>>>> 506aaf74
     log.info("Signing certificate...")
     csr_der = _cmd(["openssl", "req", "-in", csr, "-outform", "DER"], err_msg="DER Export Error")
     _send_signed_request(order['finalize'], {"csr": _b64(csr_der)}, "Error finalizing order")
