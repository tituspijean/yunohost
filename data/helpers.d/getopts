--- conflicted
+++ resolved
@@ -134,7 +134,6 @@
                             shift_value=$(( shift_value - 1 ))
                         fi
 
-<<<<<<< HEAD
                         # Declare the content of option_var as a variable.
                         eval ${option_var}=""
                         # Then read the array value per value
@@ -149,45 +148,6 @@
                                     break
                                 fi
                             else
-                                # Else, add this value to this option
-                                # Each value will be separated by ';'
-                                if [ -n "${!option_var}" ]
-                                then
-                                    # If there's already another value for this option, add a ; before adding the new value
-                                    eval ${option_var}+="\;"
-                                fi
-
-                                # Remove the \ that escape - at beginning of values.
-                                all_args[i]="${all_args[i]//\\TOBEREMOVED\\/}"
-
-                                # For the record.
-                                # We're using eval here to get the content of the variable stored itself as simple text in $option_var...
-                                # Other ways to get that content would be to use either ${!option_var} or declare -g ${option_var}
-                                # But... ${!option_var} can't be used as left part of an assignation.
-                                # declare -g ${option_var} will create a local variable (despite -g !) and will not be available for the helper itself.
-                                # So... Stop fucking arguing each time that eval is evil... Go find an other working solution if you can find one!
-
-                                eval ${option_var}+='"${all_args[$i]}"'
-                                shift_value=$(( shift_value + 1 ))
-                            fi
-                        done
-                    fi
-                fi
-=======
-						# Declare the content of option_var as a variable.
-						eval ${option_var}=""
-						# Then read the array value per value
-						local i
-						for i in `seq 0 $(( ${#all_args[@]} - 1 ))`
-						do
-							# If this argument is an option, end here.
-							if [ "${all_args[$i]:0:1}" == "-" ]
-							then
-								# Ignore the first value of the array, which is the option itself
-								if [ "$i" -ne 0 ]; then
-									break
-								fi
-							else
                                 # Ignore empty parameters
                                 if [ -n "${all_args[$i]}" ]
                                 then
@@ -212,11 +172,10 @@
                                     eval ${option_var}+='"${all_args[$i]}"'
                                 fi
                                 shift_value=$(( shift_value + 1 ))
-							fi
-						done
-					fi
-				fi
->>>>>>> 54cc684a
+                            fi
+                        done
+                    fi
+                fi
 
                 # Shift the parameter and its argument(s)
                 shift $shift_value
