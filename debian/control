--- conflicted
+++ resolved
@@ -28,14 +28,8 @@
  , rspamd (>= 1.6.0), opendkim-tools, postsrsd, procmail, mailutils
  , redis-server
  , metronome
-<<<<<<< HEAD
- , rspamd (>= 1.6.0), redis-server, opendkim-tools
- , haveged, fake-hwclock
- , equivs, lsof, acl
-=======
  , git, curl, wget, cron, unzip, jq
- , lsb-release, haveged, fake-hwclock, equivs, lsof
->>>>>>> 0ece52da
+ , lsb-release, haveged, fake-hwclock, equivs, lsof, acl
 Recommends: yunohost-admin
  , ntp, inetutils-ping | iputils-ping
  , bash-completion, rsyslog
